--- conflicted
+++ resolved
@@ -13,14 +13,10 @@
 package.license = "MIT"
 package.readme = "README.md"
 package.repository = "https://gitlab.com/garden-rs/garden"
-<<<<<<< HEAD
-package.version = "2.4.0"
-=======
-package.version = "2.4.0-beta.1"
->>>>>>> 3b728688
+package.version = "2.5.0-beta.1"
 
 [workspace.dependencies]
-garden-tools = { path = ".", version = "2.4.0" }
+garden-tools = { path = ".", version = "2.5.0-beta.1" }
 anyhow = "1.0"
 better_default = "1.0"
 clap = { version = "4.5", features = ["cargo", "derive", "string"] }
