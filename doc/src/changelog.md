--- conflicted
+++ resolved
@@ -1,19 +1,23 @@
 # Changelog
 
+## v2.5.0 (Upcoming)
+
+**Development**:
+
+- The minimum supported Rust version is now 1.88.0.
+
+- `eframe`, `egui` and `egui_autocomplete` were updated to the latest version.
+
+
 ## v2.4.0
 
 *Released 2025-12-22*
 
 **Development**:
 
-- The minimum supported Rust version is now 1.88.0.
-
-<<<<<<< HEAD
+- The minimum supported Rust version is now 1.86.0.
+
 - `cargo-clap`, `rayon`, `which` and `yaml-rust2` were updated to the latest versions.
-=======
-- The `cargo-clap`, `eframe`, `egui`, `egui_autocomplete`, `rayon` and `yaml-rust2`
-dependencies were updated to the latest versions.
->>>>>>> 3b728688
 
 - Pinned dependencies `idna` and `mime_guess2` have been removed from `Cargo.toml`.
 
